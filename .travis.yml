--- conflicted
+++ resolved
@@ -7,11 +7,6 @@
   include:
     - php: 5.5
       env: SYMFONY_VERSION=2.8.*
-<<<<<<< HEAD
-    - php: 7.1
-      env: SYMFONY_VERSION=3.3.*
-=======
->>>>>>> 6551868e
     - php: 7.1
       env: SYMFONY_VERSION=3.4.*
     - php: 7.2

<?php

namespace Lexik\Bundle\JWTAuthenticationBundle\Services;

use Lexik\Bundle\JWTAuthenticationBundle\Encoder\JWTEncoderInterface;
use Lexik\Bundle\JWTAuthenticationBundle\Event\JWTCreatedEvent;
use Lexik\Bundle\JWTAuthenticationBundle\Event\JWTDecodedEvent;
use Lexik\Bundle\JWTAuthenticationBundle\Event\JWTEncodedEvent;
use Lexik\Bundle\JWTAuthenticationBundle\Events;
use Symfony\Component\EventDispatcher\EventDispatcherInterface;
use Symfony\Component\HttpFoundation\RequestStack;
use Symfony\Component\PropertyAccess\PropertyAccess;
use Symfony\Component\Security\Core\Authentication\Token\TokenInterface;
use Symfony\Component\Security\Core\User\UserInterface;

/**
 * JWTManager.
 *
 * @author Nicolas Cabot <n.cabot@lexik.fr>
 * @author Robin Chalas <robin.chalas@gmail.com>
 */
class JWTManager implements JWTManagerInterface
{
    /**
     * @var JWTEncoderInterface
     */
    protected $jwtEncoder;

    /**
     * @var EventDispatcherInterface
     */
    protected $dispatcher;

    /**
     * @var integer
     */
    protected $ttl;

    /**
     * @var string
     */
    protected $userIdentityField;

    /**
<<<<<<< HEAD
     * @var RequestStack
=======
     * @var Request
     *
     * @deprecated since 1.7, removed in 2.0
>>>>>>> 0906948b
     */
    protected $requestStack;

    /**
     * @param JWTEncoderInterface      $encoder
     * @param EventDispatcherInterface $dispatcher
     * @param int                      $ttl
     * @param RequestStack             $requestStack
     */
    public function __construct(JWTEncoderInterface $encoder, EventDispatcherInterface $dispatcher, RequestStack $requestStack, $ttl)
    {
        $this->jwtEncoder        = $encoder;
        $this->dispatcher        = $dispatcher;
        $this->requestStack      = $requestStack;
        $this->ttl               = $ttl;
        $this->userIdentityField = 'username';
    }

    /**
     * {@inheritdoc}
     */
    public function create(UserInterface $user)
    {
        $payload = [];

        if (is_numeric($this->ttl)) {
            $payload['exp'] = time() + $this->ttl;
        }

        $this->addUserIdentityToPayload($user, $payload);

<<<<<<< HEAD
        $jwtCreatedEvent = new JWTCreatedEvent($payload, $user, $this->getRequest());
=======
        $jwtCreatedEvent = new JWTCreatedEvent(
            $payload,
            $user,
            // Ensure backward compatibility for Symfony < 2.8
            class_exists('Symfony\Component\HttpFoundation\RequestStack') ? null : $this->request
        );
>>>>>>> 0906948b
        $this->dispatcher->dispatch(Events::JWT_CREATED, $jwtCreatedEvent);

        $jwtString = $this->jwtEncoder->encode($jwtCreatedEvent->getData());

        $jwtEncodedEvent = new JWTEncodedEvent($jwtString);
        $this->dispatcher->dispatch(Events::JWT_ENCODED, $jwtEncodedEvent);

        return $jwtString;
    }

    /**
     * {@inheritdoc}
     */
    public function decode(TokenInterface $token)
    {
        if (!($payload = $this->jwtEncoder->decode($token->getCredentials()))) {
            return false;
        }

<<<<<<< HEAD
        $event = new JWTDecodedEvent($payload, $this->getRequest());
=======
        $event = new JWTDecodedEvent($payload, class_exists('Symfony\Component\HttpFoundation\RequestStack') ? null : $this->request);
>>>>>>> 0906948b
        $this->dispatcher->dispatch(Events::JWT_DECODED, $event);

        if (!$event->isValid()) {
            return false;
        }

        return $payload;
    }

    /**
     * Add user identity to payload, username by default.
     * Override this if you need to identify it by another property.
     *
     * @param UserInterface $user
     * @param array         &$payload
     */
    protected function addUserIdentityToPayload(UserInterface $user, array &$payload)
    {
        $accessor                          = PropertyAccess::createPropertyAccessor();
        $payload[$this->userIdentityField] = $accessor->getValue($user, $this->userIdentityField);
    }

    /**
     * @return string
     */
    public function getUserIdentityField()
    {
        return $this->userIdentityField;
    }

    /**
     * @param string $userIdentityField
     */
    public function setUserIdentityField($userIdentityField)
    {
        $this->userIdentityField = $userIdentityField;
    }

    /**
<<<<<<< HEAD
     * @internal
     *
     * @return \Symfony\Component\HttpFoundation\Request The master request.
     *
     * @throws \RuntimeException If there is no request.
=======
     * @deprecated since 1.7, removed in 2.0
     *
     * @param RequestStack|Request $requestStack
>>>>>>> 0906948b
     */
    protected function getRequest()
    {
<<<<<<< HEAD
        if (!$request = $this->requestStack->getMasterRequest()) {
            throw new \RuntimeException('There is no request.');
=======
        if (class_exists('Symfony\Component\HttpFoundation\RequestStack')) {
            @trigger_error(sprintf('Method %s() is deprecated since version 1.7 and will be removed in 2.0.', __METHOD__), E_USER_DEPRECATED);
        }

        if ($requestStack instanceof Request) {
            $this->request = $requestStack;
        } elseif ($requestStack instanceof RequestStack) {
            $this->request = $requestStack->getMasterRequest();
>>>>>>> 0906948b
        }

<<<<<<< HEAD
        return $request;
=======
    /**
     * @deprecated since 1.7, removed in 2.0
     *
     * @return Request
     */
    public function getRequest()
    {
        if (class_exists('Symfony\Component\HttpFoundation\RequestStack')) {
            @trigger_error(sprintf('Method %s() is deprecated since version 1.7 and will be removed in 2.0.', __METHOD__), E_USER_DEPRECATED);
        }

        return $this->request;
>>>>>>> 0906948b
    }
}<|MERGE_RESOLUTION|>--- conflicted
+++ resolved
@@ -42,13 +42,7 @@
     protected $userIdentityField;
 
     /**
-<<<<<<< HEAD
      * @var RequestStack
-=======
-     * @var Request
-     *
-     * @deprecated since 1.7, removed in 2.0
->>>>>>> 0906948b
      */
     protected $requestStack;
 
@@ -80,16 +74,12 @@
 
         $this->addUserIdentityToPayload($user, $payload);
 
-<<<<<<< HEAD
-        $jwtCreatedEvent = new JWTCreatedEvent($payload, $user, $this->getRequest());
-=======
         $jwtCreatedEvent = new JWTCreatedEvent(
             $payload,
             $user,
             // Ensure backward compatibility for Symfony < 2.8
             class_exists('Symfony\Component\HttpFoundation\RequestStack') ? null : $this->request
         );
->>>>>>> 0906948b
         $this->dispatcher->dispatch(Events::JWT_CREATED, $jwtCreatedEvent);
 
         $jwtString = $this->jwtEncoder->encode($jwtCreatedEvent->getData());
@@ -109,11 +99,7 @@
             return false;
         }
 
-<<<<<<< HEAD
-        $event = new JWTDecodedEvent($payload, $this->getRequest());
-=======
         $event = new JWTDecodedEvent($payload, class_exists('Symfony\Component\HttpFoundation\RequestStack') ? null : $this->request);
->>>>>>> 0906948b
         $this->dispatcher->dispatch(Events::JWT_DECODED, $event);
 
         if (!$event->isValid()) {
@@ -153,50 +139,18 @@
     }
 
     /**
-<<<<<<< HEAD
      * @internal
      *
      * @return \Symfony\Component\HttpFoundation\Request The master request.
      *
      * @throws \RuntimeException If there is no request.
-=======
-     * @deprecated since 1.7, removed in 2.0
-     *
-     * @param RequestStack|Request $requestStack
->>>>>>> 0906948b
      */
     protected function getRequest()
     {
-<<<<<<< HEAD
         if (!$request = $this->requestStack->getMasterRequest()) {
             throw new \RuntimeException('There is no request.');
-=======
-        if (class_exists('Symfony\Component\HttpFoundation\RequestStack')) {
-            @trigger_error(sprintf('Method %s() is deprecated since version 1.7 and will be removed in 2.0.', __METHOD__), E_USER_DEPRECATED);
         }
 
-        if ($requestStack instanceof Request) {
-            $this->request = $requestStack;
-        } elseif ($requestStack instanceof RequestStack) {
-            $this->request = $requestStack->getMasterRequest();
->>>>>>> 0906948b
-        }
-
-<<<<<<< HEAD
         return $request;
-=======
-    /**
-     * @deprecated since 1.7, removed in 2.0
-     *
-     * @return Request
-     */
-    public function getRequest()
-    {
-        if (class_exists('Symfony\Component\HttpFoundation\RequestStack')) {
-            @trigger_error(sprintf('Method %s() is deprecated since version 1.7 and will be removed in 2.0.', __METHOD__), E_USER_DEPRECATED);
-        }
-
-        return $this->request;
->>>>>>> 0906948b
     }
 }
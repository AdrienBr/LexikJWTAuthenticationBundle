<?php

namespace Lexik\Bundle\JWTAuthenticationBundle\Tests\Stubs;

use Lexik\Bundle\JWTAuthenticationBundle\Encoder\JWTEncoderInterface;
use Lexik\Bundle\JWTAuthenticationBundle\Security\Http\Authentication\AuthenticationFailureHandler;
use Lexik\Bundle\JWTAuthenticationBundle\Security\Http\Authentication\AuthenticationSuccessHandler;
use Lexik\Bundle\JWTAuthenticationBundle\Services\JWSProvider\JWSProviderInterface;
use Lexik\Bundle\JWTAuthenticationBundle\Services\JWTManager;
use Lexik\Bundle\JWTAuthenticationBundle\Services\JWTTokenManagerInterface;
use Lexik\Bundle\JWTAuthenticationBundle\TokenExtractor\TokenExtractorInterface;

class Autowired
{
    private $jwtManager;
    private $jwtEncoder;
    private $tokenExtractor;
    private $jwsProvider;
    private $authenticationSuccessHandler;
    private $authenticationFailureHandler;

<<<<<<< HEAD
    public function __construct(JWTTokenManagerInterface $jwtManager, JWTEncoderInterface $jwtEncoder, TokenExtractorInterface $tokenExtractor, JWSProviderInterface $jwsProvider)
    {
        $this->jwtManager     = $jwtManager;
        $this->jwtEncoder     = $jwtEncoder;
        $this->tokenExtractor = $tokenExtractor;
        $this->jwsProvider    = $jwsProvider;
=======
    public function __construct(
        JWTTokenManagerInterface $jwtManager,
        JWTEncoderInterface $jwtEncoder,
        TokenExtractorInterface $tokenExtractor,
        JWSProviderInterface $jwsProvider,
        AuthenticationSuccessHandler $authenticationSuccessHandler,
        AuthenticationFailureHandler $authenticationFailureHandler
    ) {
        $this->jwtManager = $jwtManager;
        $this->jwtEncoder = $jwtEncoder;
        $this->tokenExtractor = $tokenExtractor;
        $this->jwsProvider = $jwsProvider;
        $this->authenticationSuccessHandler = $authenticationSuccessHandler;
        $this->authenticationFailureHandler = $authenticationFailureHandler;
>>>>>>> 6551868e
    }

    public function getJWTManager()
    {
        return $this->jwtManager;
    }

    public function getJWTEncoder()
    {
        return $this->jwtEncoder;
    }

    public function getTokenExtractor()
    {
        return $this->tokenExtractor;
    }

    public function getJWSProvider()
    {
        return $this->jwsProvider;
    }

    public function getAuthenticationSuccessHandler()
    {
        return $this->authenticationSuccessHandler;
    }

    public function getAuthenticationFailureHandler()
    {
        return $this->authenticationFailureHandler;
    }
}<|MERGE_RESOLUTION|>--- conflicted
+++ resolved
@@ -19,14 +19,6 @@
     private $authenticationSuccessHandler;
     private $authenticationFailureHandler;
 
-<<<<<<< HEAD
-    public function __construct(JWTTokenManagerInterface $jwtManager, JWTEncoderInterface $jwtEncoder, TokenExtractorInterface $tokenExtractor, JWSProviderInterface $jwsProvider)
-    {
-        $this->jwtManager     = $jwtManager;
-        $this->jwtEncoder     = $jwtEncoder;
-        $this->tokenExtractor = $tokenExtractor;
-        $this->jwsProvider    = $jwsProvider;
-=======
     public function __construct(
         JWTTokenManagerInterface $jwtManager,
         JWTEncoderInterface $jwtEncoder,
@@ -41,7 +33,6 @@
         $this->jwsProvider = $jwsProvider;
         $this->authenticationSuccessHandler = $authenticationSuccessHandler;
         $this->authenticationFailureHandler = $authenticationFailureHandler;
->>>>>>> 6551868e
     }
 
     public function getJWTManager()

--- conflicted
+++ resolved
@@ -24,16 +24,10 @@
         }
     ],
     "require": {
-<<<<<<< HEAD
-        "php": ">=5.3.3",
+        "php": ">=5.4.8",
         "symfony/symfony": "~2.3|~3.0",
-        "namshi/jose": "~2.2"
-=======
-        "php": ">=5.4.8",
-        "symfony/symfony": "~2.3",
         "symfony/framework-bundle": "~2.3",
         "namshi/jose": "~6.0"
->>>>>>> f31bb15c
     },
     "suggest": {
         "gesdinet/jwt-refresh-token-bundle": "Implements a refresh token system over Json Web Tokens in Symfony"
@@ -44,7 +38,7 @@
     "target-dir": "Lexik/Bundle/JWTAuthenticationBundle",
     "extra": {
         "branch-alias": {
-            "dev-master": "1.0-dev"
+            "dev-master": "2.0.x-dev"
         }
     },
     "require-dev": {

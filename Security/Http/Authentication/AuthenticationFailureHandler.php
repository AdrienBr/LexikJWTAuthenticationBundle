<?php

namespace Lexik\Bundle\JWTAuthenticationBundle\Security\Http\Authentication;

use Lexik\Bundle\JWTAuthenticationBundle\Event\AuthenticationFailureEvent;
use Lexik\Bundle\JWTAuthenticationBundle\Events;
use Lexik\Bundle\JWTAuthenticationBundle\Response\JWTAuthenticationFailureResponse;
use Symfony\Component\EventDispatcher\EventDispatcherInterface;
use Symfony\Component\HttpFoundation\Request;
use Symfony\Component\Security\Core\Exception\AuthenticationException;
use Symfony\Component\Security\Http\Authentication\AuthenticationFailureHandlerInterface;

/**
 * AuthenticationFailureHandler.
 *
 * @author Dev Lexik <dev@lexik.fr>
 */
class AuthenticationFailureHandler implements AuthenticationFailureHandlerInterface
{
    /**
     * @var EventDispatcherInterface
     */
    protected $dispatcher;

    /**
     * @param EventDispatcherInterface $dispatcher
     */
    public function __construct(EventDispatcherInterface $dispatcher)
    {
        $this->dispatcher = $dispatcher;
    }

    /**
     * {@inheritdoc}
     */
    public function onAuthenticationFailure(Request $request, AuthenticationException $exception)
    {
<<<<<<< HEAD
        $event = new AuthenticationFailureEvent($request, $exception, new JWTAuthenticationFailureResponse());
=======
        $data = [
            'code'    => self::RESPONSE_CODE,
            'message' => self::RESPONSE_MESSAGE,
        ];

        $response = new JsonResponse($data, self::RESPONSE_CODE);
        $event = new AuthenticationFailureEvent(null, $exception, $response);
>>>>>>> 0906948b

        $this->dispatcher->dispatch(Events::AUTHENTICATION_FAILURE, $event);

        return $event->getResponse();
    }
}<|MERGE_RESOLUTION|>--- conflicted
+++ resolved
@@ -35,17 +35,7 @@
      */
     public function onAuthenticationFailure(Request $request, AuthenticationException $exception)
     {
-<<<<<<< HEAD
-        $event = new AuthenticationFailureEvent($request, $exception, new JWTAuthenticationFailureResponse());
-=======
-        $data = [
-            'code'    => self::RESPONSE_CODE,
-            'message' => self::RESPONSE_MESSAGE,
-        ];
-
-        $response = new JsonResponse($data, self::RESPONSE_CODE);
-        $event = new AuthenticationFailureEvent(null, $exception, $response);
->>>>>>> 0906948b
+        $event = new AuthenticationFailureEvent(null, $exception, new JWTAuthenticationFailureResponse());
 
         $this->dispatcher->dispatch(Events::AUTHENTICATION_FAILURE, $event);
 

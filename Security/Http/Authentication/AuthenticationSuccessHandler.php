<?php

namespace Lexik\Bundle\JWTAuthenticationBundle\Security\Http\Authentication;

use Lexik\Bundle\JWTAuthenticationBundle\Event\AuthenticationSuccessEvent;
use Lexik\Bundle\JWTAuthenticationBundle\Events;
use Lexik\Bundle\JWTAuthenticationBundle\Response\JWTAuthenticationSuccessResponse;
use Lexik\Bundle\JWTAuthenticationBundle\Services\JWTManager;
use Symfony\Component\EventDispatcher\EventDispatcherInterface;
use Symfony\Component\HttpFoundation\Request;
use Symfony\Component\Security\Core\Authentication\Token\TokenInterface;
use Symfony\Component\Security\Http\Authentication\AuthenticationSuccessHandlerInterface;

/**
 * AuthenticationSuccessHandler.
 *
 * @author Dev Lexik <dev@lexik.fr>
 */
class AuthenticationSuccessHandler implements AuthenticationSuccessHandlerInterface
{
    /**
     * @var JWTManager
     */
    protected $jwtManager;

    /**
     * @var EventDispatcherInterface
     */
    protected $dispatcher;

    /**
     * @param JWTManager               $jwtManager
     * @param EventDispatcherInterface $dispatcher
     */
    public function __construct(JWTManager $jwtManager, EventDispatcherInterface $dispatcher)
    {
        $this->jwtManager = $jwtManager;
        $this->dispatcher = $dispatcher;
    }

    /**
     * {@inheritdoc}
     */
    public function onAuthenticationSuccess(Request $request, TokenInterface $token)
    {
<<<<<<< HEAD
        $user     = $token->getUser();
        $jwt      = $this->jwtManager->create($user);
        $response = new JWTAuthenticationSuccessResponse($jwt);
        $event    = new AuthenticationSuccessEvent(['token' => $jwt], $user, $request, $response);
=======
        $user = $token->getUser();
        $jwt  = $this->jwtManager->create($user);

        $response = new JsonResponse();
        $event    = new AuthenticationSuccessEvent(['token' => $jwt], $user, null, $response);
>>>>>>> 0906948b

        $this->dispatcher->dispatch(Events::AUTHENTICATION_SUCCESS, $event);
        $response->setData($event->getData());

        return $response;
    }
}<|MERGE_RESOLUTION|>--- conflicted
+++ resolved
@@ -43,19 +43,10 @@
      */
     public function onAuthenticationSuccess(Request $request, TokenInterface $token)
     {
-<<<<<<< HEAD
         $user     = $token->getUser();
         $jwt      = $this->jwtManager->create($user);
         $response = new JWTAuthenticationSuccessResponse($jwt);
-        $event    = new AuthenticationSuccessEvent(['token' => $jwt], $user, $request, $response);
-=======
-        $user = $token->getUser();
-        $jwt  = $this->jwtManager->create($user);
-
-        $response = new JsonResponse();
         $event    = new AuthenticationSuccessEvent(['token' => $jwt], $user, null, $response);
->>>>>>> 0906948b
-
         $this->dispatcher->dispatch(Events::AUTHENTICATION_SUCCESS, $event);
         $response->setData($event->getData());
 
